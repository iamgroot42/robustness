"""
This module is used to set up arguments and defaults. For information on how to
use it, see Step 2 of the :doc:`../example_usage/training_lib_part_1`
walkthrough.
"""

from . import attacker, datasets
from .tools import helpers

BY_DATASET = 'varies by dataset'
REQ = 'REQUIRED'

TRAINING_DEFAULTS = {
    datasets.CIFAR: {
        "epochs": 150,
        "batch_size": 128,
        "weight_decay":5e-4,
        "step_lr": 50
    },
    datasets.RobustCIFAR: {
        "epochs": 150,
        "batch_size": 128,
        "weight_decay":5e-4,
        "step_lr": 50
    },
    datasets.GenericBinary: {
        "epochs": 150,
        "batch_size": 128,
        "weight_decay":5e-4,
        "step_lr": 50
    },
    datasets.CINIC: {
        "epochs": 150,
        "batch_size": 128,
        "weight_decay":5e-4,
        "step_lr": 50
    },
    datasets.SVHN: {
        "epochs": 150,
        "batch_size": 128,
        "weight_decay":5e-4,
        "step_lr": 50
    },
    datasets.ImageNet: {
        "epochs": 200,
        "batch_size":256,
        "weight_decay":1e-4,
        "step_lr": 50
    },
    datasets.Places365: {
        "epochs": 200,
        "batch_size":256,
        "weight_decay":1e-4,
        "step_lr": 50
    },
    datasets.RestrictedImageNet: {
        "epochs": 150,
        "batch_size": 256,
        "weight_decay": 1e-4,
        "step_lr": 50
    },
    datasets.CustomImageNet: {
         "epochs": 200,
         "batch_size": 256,
         "weight_decay": 1e-4,
         "step_lr": 50
    },
    datasets.A2B: {
        "epochs": 150,
        "batch_size": 64,
        "weight_decay": 5e-4,
        "step_lr": 50
    },
    datasets.OpenImages: {
        "epochs": 200,
        "batch_size":256,
        "weight_decay":1e-4,
        "step_lr": 50
    },
}
"""
Default hyperparameters for training by dataset (tested for resnet50).
Parameters can be accessed as `TRAINING_DEFAULTS[dataset_class][param_name]`
"""

TRAINING_ARGS = [
    ['out-dir', str, 'where to save training logs and checkpoints', REQ],
    ['epochs', int, 'number of epochs to train for', BY_DATASET],
    ['lr', float, 'initial learning rate for training', 0.1],
    ['weight-decay', float, 'SGD weight decay parameter', BY_DATASET],
    ['momentum', float, 'SGD momentum parameter', 0.9],
    ['step-lr', int, 'number of steps between step-lr-gamma x LR drops', BY_DATASET],
    ['step-lr-gamma', float, 'multiplier by which LR drops in step scheduler', 0.1],
    ['custom-lr-multiplier', str, 'LR multiplier sched (format: [(epoch, LR),...])', None],
    ['lr-interpolation', ["linear", "step"], 'Drop LR as step function or linearly', "step"],
    ['adv-train', [0, 1], 'whether to train adversarially', REQ],
    ['adv-eval', [0, 1], 'whether to adversarially evaluate', None], 
    ['log-iters', int, 'how frequently (in epochs) to log', 5],
    ['save-ckpt-iters', int, 'how frequently (epochs) to save \
            (-1 for none, only saves best and last)', -1],
    ['use-adv-eval-criteria', [0, 1], 'whether to use adv-eval criteria to save', None],
    ['let_reg_handle_loss', [0, 1], 'whether to compute loss inside regularization function', None]
]
"""
Arguments essential for the `train_model` function.

*Format*: `[NAME, TYPE/CHOICES, HELP STRING, DEFAULT (REQ=required,
BY_DATASET=looked up in TRAINING_DEFAULTS at runtime)]`
"""

PGD_ARGS = [
    ['attack-steps', int, 'number of steps for PGD attack', 7],
    ['constraint', list(attacker.STEPS.keys()), 'adv constraint', REQ],
    ['eps', str , 'adversarial perturbation budget', REQ],
    ['attack-lr', str, 'step size for PGD', REQ],
    ['use-best', [0, 1], 'if 1 (0) use best (final) PGD step as example', 1],
    ['random-restarts', int, 'number of random PGD restarts for eval', 0],
<<<<<<< HEAD
    ['eps-fadein-epochs', int, 'fade in eps over this many iterations', 0],
    ['percentile_range', tuple, 'percentile range to sample from (for L-1 attack)', (0.8, 0.995)],
=======
    ['random-start', [0, 1], 'start with random noise instead of pgd step', 0],
    ['custom-eps-multiplier', str, 'eps mult. sched (same format as LR)', None]
>>>>>>> ea8ddc56
]
"""
Arguments essential for the :meth:`robustness.train.train_model` function if
adversarially training or evaluating.

*Format*: `[NAME, TYPE/CHOICES, HELP STRING, DEFAULT (REQ=required,
BY_DATASET=looked up in TRAINING_DEFAULTS at runtime)]`
"""

MODEL_LOADER_ARGS = [
    ['dataset', list(datasets.DATASETS.keys()), '', REQ],
    ['data', str, 'path to the dataset', '/tmp/'],
    ['arch', str, 'architecture (see {cifar,imagenet}_models/', REQ],
    ['batch-size', int, 'batch size for data loading', BY_DATASET],
    ['workers', int, '# data loading workers', 30],
    ['resume', str, 'path to checkpoint to resume from', None],
    ['resume-optimizer', [0, 1], 'whether to also resume optimizers', 0],
    ['data-aug', [0, 1], 'whether to use data augmentation', 1],
    ['mixed-precision', [0, 1], 'whether to use MP training (faster)', 0],
]
"""
Arguments essential for constructing the model and dataloaders that will be fed
into :meth:`robustness.train.train_model` or :meth:`robustness.train.eval_model`

*Format*: `[NAME, TYPE/CHOICES, HELP STRING, DEFAULT (REQ=required,
BY_DATASET=looked up in TRAINING_DEFAULTS at runtime)]`
"""

CONFIG_ARGS = [
    ['config-path', str, 'config path for loading in parameters', None],
    ['eval-only', [0, 1], 'just run evaluation (no training)', 0],
    ['exp-name', str, 'where to save in (inside out_dir)', None]
]
"""
Arguments for main.py specifically

*Format*: `[NAME, TYPE/CHOICES, HELP STRING, DEFAULT (REQ=required,
BY_DATASET=looked up in TRAINING_DEFAULTS at runtime)]`
"""

def add_args_to_parser(arg_list, parser):
    """
    Adds arguments from one of the argument lists above to a passed-in
    arparse.ArgumentParser object. Formats helpstrings according to the
    defaults, but does NOT set the actual argparse defaults (*important*).

    Args:
        arg_list (list) : A list of the same format as the lists above, i.e.
            containing entries of the form [NAME, TYPE/CHOICES, HELP, DEFAULT]
        parser (argparse.ArgumentParser) : An ArgumentParser object to which the
            arguments will be added

    Returns:
        The original parser, now with the arguments added in.
    """
    for arg_name, arg_type, arg_help, arg_default in arg_list:
        has_choices = (type(arg_type) == list) 
        kwargs = {
            'type': type(arg_type[0]) if has_choices else arg_type,
            'help': f"{arg_help} (default: {arg_default})"
        }
        if has_choices: kwargs['choices'] = arg_type
        parser.add_argument(f'--{arg_name}', **kwargs)
    return parser

def check_and_fill_args(args, arg_list, ds_class):
    """
    Fills in defaults based on an arguments list (e.g., TRAINING_ARGS) and a
    dataset class (e.g., datasets.CIFAR).

    Args:
        args (object) : Any object subclass exposing :samp:`setattr` and
            :samp:`getattr` (e.g. cox.utils.Parameters)
        arg_list (list) : A list of the same format as the lists above, i.e.
            containing entries of the form [NAME, TYPE/CHOICES, HELP, DEFAULT]
        ds_class (type) : A dataset class name (i.e. a
            :class:`robustness.datasets.DataSet` subclass name)

    Returns:
        args (object): The :samp:`args` object with all the defaults filled in according to :samp:`arg_list` defaults.
    """
    for arg_name, _, _, arg_default in arg_list:
        name = arg_name.replace("-", "_")
        if helpers.has_attr(args, name): continue
        if arg_default == REQ: raise ValueError(f"{arg_name} required")
        elif arg_default == BY_DATASET:
            setattr(args, name, TRAINING_DEFAULTS[ds_class][name])
        elif arg_default is not None: 
            setattr(args, name, arg_default)
    return args<|MERGE_RESOLUTION|>--- conflicted
+++ resolved
@@ -115,13 +115,9 @@
     ['attack-lr', str, 'step size for PGD', REQ],
     ['use-best', [0, 1], 'if 1 (0) use best (final) PGD step as example', 1],
     ['random-restarts', int, 'number of random PGD restarts for eval', 0],
-<<<<<<< HEAD
-    ['eps-fadein-epochs', int, 'fade in eps over this many iterations', 0],
     ['percentile_range', tuple, 'percentile range to sample from (for L-1 attack)', (0.8, 0.995)],
-=======
     ['random-start', [0, 1], 'start with random noise instead of pgd step', 0],
     ['custom-eps-multiplier', str, 'eps mult. sched (same format as LR)', None]
->>>>>>> ea8ddc56
 ]
 """
 Arguments essential for the :meth:`robustness.train.train_model` function if
