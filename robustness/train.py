--- conflicted
+++ resolved
@@ -13,12 +13,9 @@
 import time
 import warnings
 
-<<<<<<< HEAD
 from colorama import Fore, Style
 
 import os
-=======
->>>>>>> ea8ddc56
 if int(os.environ.get("NOTEBOOK_MODE", 0)) == 1:
     from tqdm import tqdm_notebook as tqdm
 else:
