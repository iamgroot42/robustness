--- conflicted
+++ resolved
@@ -112,14 +112,9 @@
 
         raise NotImplementedError
 
-    def make_loaders(self, workers, batch_size, data_aug=True, subset=None, 
-<<<<<<< HEAD
-                     subset_start=0, subset_type='rand', val_batch_size=None,
-                     only_val=False, fixed_train_order=False, fixed_test_order=False):
-=======
+    def make_loaders(self, workers, batch_size, data_aug=True, subset=None,
                     subset_start=0, subset_type='rand', val_batch_size=None,
                     only_val=False, shuffle_train=True, shuffle_val=True, subset_seed=None):
->>>>>>> ea8ddc56
         '''
         Args:
             workers (int) : number of workers for data fetching (*required*).
@@ -140,17 +135,10 @@
                 different batch size for the validation set loader.
             only_val (bool) : If `True`, returns `None` in place of the
                 training data loader
-<<<<<<< HEAD
-            fixed_train_order (bool) : If `True`, returns train batches in fixed
-                order.
-            fixed_test_order (bool) : If `True`, returns test batches in fixed
-                order.
-=======
             shuffle_train (bool) : Whether or not to shuffle the training data
                 in the returned DataLoader.
             shuffle_val (bool) : Whether or not to shuffle the test data in the
                 returned DataLoader.
->>>>>>> ea8ddc56
 
         Returns:
             A training loader and validation loader according to the
@@ -175,14 +163,9 @@
                                     subset_start=subset_start,
                                     subset_type=subset_type,
                                     only_val=only_val,
-<<<<<<< HEAD
-                                    fixed_train_order=fixed_train_order,
-                                    fixed_test_order=fixed_test_order)
-=======
                                     seed=subset_seed,
                                     shuffle_train=shuffle_train,
                                     shuffle_val=shuffle_val)
->>>>>>> ea8ddc56
 
 class ImageNet(DataSet):
     '''
@@ -298,7 +281,6 @@
             raise ValueError("Dataset doesn't support pytorch_pretrained")
         return imagenet_models.__dict__[arch](num_classes=self.num_classes)
 
-<<<<<<< HEAD
 
 class GenericBinary(DataSet):
     """
@@ -327,7 +309,15 @@
             'transform_test': da.TEST_TRANSFORMS_DEFAULT(32)
         }
         super(GenericBinary, self).__init__(ds_name, data_path, **ds_kwargs)
-=======
+
+    def get_model(self, arch, pretrained):
+        """
+        """
+        if pretrained:
+            raise ValueError('GenericBinary does not support pytorch_pretrained=True')
+        return cifar_models.__dict__[arch](num_classes=self.num_classes)
+
+
 class CustomImageNet(DataSet):
     '''
     CustomImagenet Dataset 
@@ -356,20 +346,14 @@
         ds_kwargs = self.override_args(ds_kwargs, kwargs)
         super(CustomImageNet, self).__init__(ds_name,
                 data_path, **ds_kwargs)
->>>>>>> ea8ddc56
-
-    def get_model(self, arch, pretrained):
-        """
-        """
-        if pretrained:
-<<<<<<< HEAD
-            raise ValueError('GenericBinary does not support pytorch_pretrained=True')
-        return cifar_models.__dict__[arch](num_classes=self.num_classes)
-
-=======
+
+    def get_model(self, arch, pretrained):
+        """
+        """
+        if pretrained:
             raise ValueError("Dataset doesn't support pytorch_pretrained")
         return imagenet_models.__dict__[arch](num_classes=self.num_classes)
->>>>>>> ea8ddc56
+
 
 class CIFAR(DataSet):
     """
@@ -584,22 +568,15 @@
 DATASETS = {
     'imagenet': ImageNet,
     'restricted_imagenet': RestrictedImageNet,
-<<<<<<< HEAD
     'generic_binary': GenericBinary,
-=======
     'custom_imagenet': CustomImageNet,
->>>>>>> ea8ddc56
     'cifar': CIFAR,
     'robustcifar': RobustCIFAR,
     'cinic': CINIC,
-<<<<<<< HEAD
     'svhn': SVHN,
-    'a2b': A2B
-=======
     'a2b': A2B,
     'places365': Places365,
     'openimages': OpenImages
->>>>>>> ea8ddc56
 }
 '''
 Dictionary of datasets. A dataset class can be accessed as:
