--- conflicted
+++ resolved
@@ -73,14 +73,9 @@
     def forward(self, x, target, *_, constraint, eps, step_size, iterations,
                 random_start=False, random_restarts=False, do_tqdm=False,
                 targeted=False, custom_loss=None, should_normalize=True,
-<<<<<<< HEAD
                 orig_input=None, use_best=True, return_image=True, est_grad=None,
                 percentile_range=(0.8, 0.995), custom_best=None,
-                random_restart_targets=None):
-=======
-                orig_input=None, use_best=True, return_image=True,
-                est_grad=None, mixed_precision=False):
->>>>>>> ea8ddc56
+                random_restart_targets=None, mixed_precision=False):
         """
         Implementation of forward (finds adversarial examples). Note that
         this does **not** perform inference and should not be called
@@ -127,18 +122,14 @@
                 :math:`\\nabla_x f(x) \\approx \\sum_{i=0}^N f(x + R\\cdot
                 \\vec{\\delta_i})\\cdot \\vec{\\delta_i}`, where
                 :math:`\delta_i` are randomly sampled from the unit ball.
-<<<<<<< HEAD
             percentile_range (tuple) : Should be specified if L1 attack is 
                 being used. Defaults to (0.8, 0.995)
             custom_best (function(loss, x)) : If not None, use this to identify 'best'
                 loss (need not be the function being optimized)
             random_restart_targets (ch.tensor) : if provided, use for calculation of
                 accuracy instead of given targets (for random_restarts)
-
-=======
             mixed_precision (bool) : if True, use mixed-precision calculations
                 to compute the adversarial examples / do the inference.
->>>>>>> ea8ddc56
         Returns:
             An adversarial example for x (i.e. within a feasible set
             determined by `eps` and `constraint`, but classified as:
@@ -348,41 +339,28 @@
 
             inp = adv
 
-<<<<<<< HEAD
         if this_layer_input is not None and this_layer_output is not None:
             if this_layer_input >= this_layer_output:
                 raise ValueError("Cannot extract output of layer before input layer")
 
-        if with_image:
-            # Run normalization only when input is being fed to actual input layer
-            if this_layer_input:
-                normalized_inp = inp
-            else:
-                normalized_inp = self.normalizer(inp)
-=======
-        normalized_inp = self.normalizer(inp)
->>>>>>> ea8ddc56
+        # Run normalization only when input is being fed to actual input layer
+        if this_layer_input:
+            normalized_inp = inp
+        else:
+            normalized_inp = self.normalizer(inp)
 
         if no_relu and (not with_latent):
             print("WARNING: 'no_relu' has no visible effect if 'with_latent is False.")
         if no_relu and fake_relu:
             raise ValueError("Options 'no_relu' and 'fake_relu' are exclusive")
 
-<<<<<<< HEAD
-            output = self.model(normalized_inp, with_latent=with_latent,
-                                    fake_relu=fake_relu, no_relu=no_relu,
-                                    injection=injection,
-                                    this_layer_input=this_layer_input,
-                                    this_layer_output=this_layer_output,
-                                    just_latent=just_latent)
-        else:
-            output = None
-
-        return (output, inp)
-=======
         output = self.model(normalized_inp, with_latent=with_latent,
-                                fake_relu=fake_relu, no_relu=no_relu)
+                                fake_relu=fake_relu, no_relu=no_relu,
+                                injection=injection,
+                                this_layer_input=this_layer_input,
+                                this_layer_output=this_layer_output,
+                                just_latent=just_latent)
+
         if with_image:
             return (output, inp)
-        return output
->>>>>>> ea8ddc56
+        return output