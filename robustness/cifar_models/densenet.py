'''DenseNet in PyTorch.'''
import math

import torch
import torch.nn as nn
import torch.nn.functional as F
from ..tools.custom_modules import FakeReLU

class FakeReLU(torch.autograd.Function):
    @staticmethod
    def forward(ctx, input):
        return input.clamp(min=0)

    @staticmethod
    def backward(ctx, grad_output):
        return grad_output

class Bottleneck(nn.Module):
    def __init__(self, in_planes, growth_rate):
        super(Bottleneck, self).__init__()
        self.bn1 = nn.BatchNorm2d(in_planes)
        self.conv1 = nn.Conv2d(in_planes, 4*growth_rate, kernel_size=1, bias=False)
        self.bn2 = nn.BatchNorm2d(4*growth_rate)
        self.conv2 = nn.Conv2d(4*growth_rate, growth_rate, kernel_size=3, padding=1, bias=False)

    def forward(self, x):
        out = self.conv1(F.relu(self.bn1(x)))
        out = self.conv2(F.relu(self.bn2(out)))
        out = torch.cat([out,x], 1)
        return out


class Transition(nn.Module):
    def __init__(self, in_planes, out_planes):
        super(Transition, self).__init__()
        self.bn = nn.BatchNorm2d(in_planes)
        self.conv = nn.Conv2d(in_planes, out_planes, kernel_size=1, bias=False)

    def forward(self, x):
        out = self.conv(F.relu(self.bn(x)))
        out = F.avg_pool2d(out, 2)
        return out


class DenseNet(nn.Module):
    def __init__(self, block, nblocks, growth_rate=12, reduction=0.5, num_classes=10):
        super(DenseNet, self).__init__()
        self.growth_rate = growth_rate

        num_planes = 2*growth_rate
        self.conv1 = nn.Conv2d(3, num_planes, kernel_size=3, padding=1, bias=False)

        self.dense1 = self._make_dense_layers(block, num_planes, nblocks[0])
        num_planes += nblocks[0]*growth_rate
        out_planes = int(math.floor(num_planes*reduction))
        self.trans1 = Transition(num_planes, out_planes)
        num_planes = out_planes

        self.dense2 = self._make_dense_layers(block, num_planes, nblocks[1])
        num_planes += nblocks[1]*growth_rate
        out_planes = int(math.floor(num_planes*reduction))
        self.trans2 = Transition(num_planes, out_planes)
        num_planes = out_planes

        self.dense3 = self._make_dense_layers(block, num_planes, nblocks[2])
        num_planes += nblocks[2]*growth_rate
        out_planes = int(math.floor(num_planes*reduction))
        self.trans3 = Transition(num_planes, out_planes)
        num_planes = out_planes

        self.dense4 = self._make_dense_layers(block, num_planes, nblocks[3])
        num_planes += nblocks[3]*growth_rate

        self.bn = nn.BatchNorm2d(num_planes)
        self.linear = nn.Linear(num_planes, num_classes)

    def _make_dense_layers(self, block, in_planes, nblock):
        layers = []
        for i in range(nblock):
            layers.append(block(in_planes, self.growth_rate))
            in_planes += self.growth_rate
        return nn.Sequential(*layers)

    def forward(self, x, with_latent=False, fake_relu=False, no_relu=False, injection=None, this_layer_input=None, this_layer_output=None, just_latent=False):
        assert not no_relu, \
            "DenseNet has no pre-ReLU activations, no_relu not supported"
        out = self.conv1(x)
        out = self.trans1(self.dense1(out))
        out = self.trans2(self.dense2(out))
        out = self.trans3(self.dense3(out))
        out = self.dense4(out)
        if fake_relu:
            out = F.avg_pool2d(FakeReLU.apply(self.bn(out)), 4)
        else:
            out = F.avg_pool2d(F.relu(self.bn(out)), 4)
        out = out.view(out.size(0), -1)
<<<<<<< HEAD
        latent = out

        if just_latent: return out

=======
        latent = out.clone()
>>>>>>> ea8ddc56
        out = self.linear(out)
        if with_latent:
            return out, latent
        return out

def DenseNet121(**kwargs):
    return DenseNet(Bottleneck, [6,12,24,16], growth_rate=32, **kwargs)

def DenseNet169(**kwargs):
    return DenseNet(Bottleneck, [6,12,32,32], growth_rate=32, **kwargs)

def DenseNet201(**kwargs):
    return DenseNet(Bottleneck, [6,12,48,32], growth_rate=32, **kwargs)

def DenseNet161(**kwargs):
    return DenseNet(Bottleneck, [6,12,36,24], growth_rate=48, **kwargs)

def densenet_cifar(*args, **kwargs):
    return DenseNet(Bottleneck, [6,12,24,16], growth_rate=12, **kwargs)

densenet121 = DenseNet121
densenet161 = DenseNet161
densenet169 = DenseNet169
densenet201 = DenseNet201

def test():
    net = densenet_cifar()
    x = torch.randn(1,3,32,32)
    y = net(x)
    print(y)<|MERGE_RESOLUTION|>--- conflicted
+++ resolved
@@ -94,14 +94,10 @@
         else:
             out = F.avg_pool2d(F.relu(self.bn(out)), 4)
         out = out.view(out.size(0), -1)
-<<<<<<< HEAD
-        latent = out
+        latent = out.clone()
 
         if just_latent: return out
 
-=======
-        latent = out.clone()
->>>>>>> ea8ddc56
         out = self.linear(out)
         if with_latent:
             return out, latent
