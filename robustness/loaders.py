--- conflicted
+++ resolved
@@ -24,12 +24,7 @@
 def make_loaders(workers, batch_size, transforms, data_path, data_aug=True,
                 custom_class=None, dataset="", label_mapping=None, subset=None,
                 subset_type='rand', subset_start=0, val_batch_size=None,
-<<<<<<< HEAD
-                only_val=False, seed=1,
-                fixed_train_order=False, fixed_test_order=False):
-=======
                 only_val=False, shuffle_train=True, shuffle_val=True, seed=1):
->>>>>>> ea8ddc56
     '''
     **INTERNAL FUNCTION**
 
@@ -100,17 +95,10 @@
 
     if not only_val:
         train_loader = DataLoader(train_set, batch_size=batch_size, 
-<<<<<<< HEAD
-            shuffle=(not fixed_train_order), num_workers=workers, pin_memory=True)
-
-    test_loader = DataLoader(test_set, batch_size=val_batch_size, 
-            shuffle=(not fixed_test_order), num_workers=workers, pin_memory=True)
-=======
             shuffle=shuffle_train, num_workers=workers, pin_memory=True)
 
     test_loader = DataLoader(test_set, batch_size=val_batch_size, 
             shuffle=shuffle_val, num_workers=workers, pin_memory=True)
->>>>>>> ea8ddc56
 
     if only_val:
         return None, test_loader
