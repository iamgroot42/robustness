--- conflicted
+++ resolved
@@ -89,31 +89,8 @@
 
     # optionally resume from a checkpoint
     checkpoint = None
-<<<<<<< HEAD
-    if resume_path:
-        if os.path.isfile(resume_path):
-            log_statement("=> loading checkpoint '{}'".format(resume_path))
-            checkpoint = ch.load(resume_path, pickle_module=dill)
-            
-            # Makes us able to load models saved with legacy versions
-            state_dict_path = 'model'
-            if not ('model' in checkpoint):
-                state_dict_path = 'state_dict'
-
-            sd = checkpoint[state_dict_path]
-            sd = {k[len('module.'):]:v for k,v in sd.items()}
-            model.load_state_dict(sd)
-            if parallel:
-                model = ch.nn.DataParallel(model)
-            model = model.cuda()
-
-            log_statement("=> loaded checkpoint '{}' (epoch {})".format(resume_path, checkpoint['epoch']))
-        else:
-            error_msg = "=> no checkpoint found at '{}'".format(resume_path)
-            raise ValueError(error_msg)
-=======
     if resume_path and os.path.isfile(resume_path):
-        print("=> loading checkpoint '{}'".format(resume_path))
+        log_statement("=> loading checkpoint '{}'".format(resume_path))
         checkpoint = ch.load(resume_path, pickle_module=dill)
         
         # Makes us able to load models saved with legacy versions
@@ -124,7 +101,7 @@
         sd = checkpoint[state_dict_path]
         sd = {k[len('module.'):]:v for k,v in sd.items()}
         model.load_state_dict(sd)
-        print("=> loaded checkpoint '{}' (epoch {})".format(resume_path, checkpoint['epoch']))
+        log_statement("=> loaded checkpoint '{}' (epoch {})".format(resume_path, checkpoint['epoch']))
     elif resume_path:
         error_msg = "=> no checkpoint found at '{}'".format(resume_path)
         raise ValueError(error_msg)
@@ -132,7 +109,6 @@
     if parallel:
         model = ch.nn.DataParallel(model)
     model = model.cuda()
->>>>>>> ea8ddc56
 
     return model, checkpoint
 
